// SPDX-License-Identifier: GPL-2.0-or-later
pragma solidity =0.7.6;
pragma abicoder v2;

import '@uniswap/v3-core/contracts/interfaces/IUniswapV3Pool.sol';
import '@uniswap/v3-core/contracts/libraries/TickMath.sol';
import '@openzeppelin/contracts/token/ERC721/IERC721Receiver.sol';
import '../libraries/TransferHelper.sol';
import '../interfaces/ISwapRouter.sol';
import '../interfaces/INonfungiblePositionManager.sol';
import '../base/LiquidityManagement.sol';

<<<<<<< HEAD
contract LiquidityExamples is IERC721Receiver, LiquidityManagement {


=======
contract LiquidityExamples is IERC721Receiver {
>>>>>>> 356cfd61
    address public constant DAI = 0x6B175474E89094C44Da98b954EedeAC495271d0F;
    address public constant USDC = 0xA0b86991c6218b36c1d19D4a2e9Eb0cE3606eB48;

    uint24 public constant poolFee = 3000;

    INonfungiblePositionManager public immutable nonfungiblePositionManager;

    /// @notice Represents the deposit of an NFT
    struct Deposit {
        address owner;
        uint128 liquidity;
        address token0;
        address token1;
        int24 tickLower;
        int24 tickUpper;
    }

    /// @dev deposits[tokenId] => Deposit
    mapping(uint256 => Deposit) public deposits;

<<<<<<< HEAD
    constructor (
        INonfungiblePositionManager _nonfungiblePositionManager,
        address _factory,
        address _WETH9
    ) PeripheryImmutableState(_factory, _WETH9) {
=======
    constructor(INonfungiblePositionManager _nonfungiblePositionManager) {
>>>>>>> 356cfd61
        nonfungiblePositionManager = _nonfungiblePositionManager;
    }

    // Implementing `onERC721Received` so this contract can receive custody of erc721 tokens
    function onERC721Received(
        address operator,
        address from,
        uint256 tokenId,
        bytes calldata data
    ) external override returns (bytes4) {
        // get position information
<<<<<<< HEAD
        (, , address token0, address token1, , int24 tickLower, int24 tickUpper ,uint128 liquidity , , , , ) = nonfungiblePositionManager.positions(tokenId);
=======
        (, , address token0, address token1, , , , uint128 liquidity, , , , ) =
            nonfungiblePositionManager.positions(tokenId);
>>>>>>> 356cfd61

        // set the owner and data for position
        deposits[tokenId] = Deposit({owner: msg.sender, liquidity: liquidity, token0: token0, token1: token1, tickLower: tickLower, tickUpper: tickUpper});

        return this.onERC721Received.selector;
    }

    /// @notice Calls the mint function defined in perphery, mints the same amount of each token. For this example we are providing 1000 DAI and 1000 USDC in liquidity
    /// @return tokenId The id of the newly minted ERC721
    /// @return liquidity The amount of liquidity for the position
    /// @return amount0 The amount of token0
    /// @return amount1 The amount of token1
    function mintNewPosition()
        external
        returns (
            uint256 tokenId,
            uint128 liquidity,
            uint256 amount0,
            uint256 amount1
        )
    {
        // For this example, we will provide equal amounts of liquidity in both assets.
        // Providing liquidity in both assets means liquidity will be earning fees and is considered in-range.
        uint256 amount0ToMint = 1000;
        uint256 amount1ToMint = 1000;

        // Approve the position manager
        TransferHelper.safeApprove(DAI, address(nonfungiblePositionManager), amount0ToMint);
        TransferHelper.safeApprove(USDC, address(nonfungiblePositionManager), amount1ToMint);

        INonfungiblePositionManager.MintParams memory params =
            INonfungiblePositionManager.MintParams({
                token0: DAI,
                token1: USDC,
                fee: poolFee,
                tickLower: TickMath.MIN_TICK,
                tickUpper: TickMath.MAX_TICK,
                amount0Desired: amount0ToMint,
                amount1Desired: amount1ToMint,
                amount0Min: 0,
                amount1Min: 0,
                recipient: msg.sender,
                deadline: block.timestamp
            });

        // Note that the pool defined by DAI/USDC and fee tier 0.3% must already be created and initialized in order to mint
        (tokenId, liquidity, amount0, amount1) = nonfungiblePositionManager.mint(params);

        // Remove allowance and refund in both assets.
        if (amount0 < amount0ToMint) {
            TransferHelper.safeApprove(DAI, address(nonfungiblePositionManager), 0);
            uint256 refund0 = amount0ToMint - amount0;
            TransferHelper.safeTransfer(DAI, msg.sender, refund0);
        }

        if (amount1 < amount1ToMint) {
            TransferHelper.safeApprove(USDC, address(nonfungiblePositionManager), 0);
            uint256 refund1 = amount1ToMint - amount1;
            TransferHelper.safeTransfer(USDC, msg.sender, refund1);
        }
    }

    /// @notice Collects the fees associated with provided liquidity
    /// @dev The contract must hold the erc721 token before it can collect fees
    /// @param tokenId The id of the erc721 token
    /// @return amount0 The amount of fees collected in token0
    /// @return amount1 The amount of fees collected in token1
    function collectAllFees(uint256 tokenId) external returns (uint256 amount0, uint256 amount1) {
        // Caller must own the ERC721 position
        // Call to safeTransfer will trigger `onERC721Received` which must return the selector else transfer will fail
        nonfungiblePositionManager.safeTransferFrom(msg.sender, address(this), tokenId);

        // set amount0Max and amount1Max to uint256.max to collect all fees
        // alternatively can set recipient to msg.sender and avoid another transaction in `sendToOwner`
        INonfungiblePositionManager.CollectParams memory params =
            INonfungiblePositionManager.CollectParams({
                tokenId: tokenId,
                recipient: address(this),
                amount0Max: type(uint128).max,
                amount1Max: type(uint128).max
            });

        (amount0, amount1) = nonfungiblePositionManager.collect(params);

        // send collected feed back to owner
        _sendToOwner(tokenId, amount0, amount1);
    }

    /// @notice A function that decreases the current liquidity by half. An example to show how to call the `decreaseLiquidity` function defined in periphery.
    /// @param tokenId The id of the erc721 token
    /// @return amount0 The amount received back in token0
    /// @return amount1 The amount returned back in token1
<<<<<<< HEAD
    function decreaseLiquidityInHalf(uint256 tokenId) external returns (uint256 amount0, uint256 amount1){
        // caller must be the owner of the NFT
        require(msg.sender ==  deposits[tokenId].owner, "Not the owner");
=======
    function decreaseLiquidityInHalf(uint256 tokenId) external returns (uint256 amount0, uint256 amount1) {
>>>>>>> 356cfd61
        // get liquidity data for tokenId
        uint128 liquidity = deposits[tokenId].liquidity;
        uint128 halfLiquidity = liquidity / 2;

        // amount0Min and amount1Min are price slippage checks
        // if the amount received after burning is not greater than these minimums, transaction will fail
        INonfungiblePositionManager.DecreaseLiquidityParams memory params =
            INonfungiblePositionManager.DecreaseLiquidityParams({
                tokenId: tokenId,
                liquidity: halfLiquidity,
                amount0Min: 0,
                amount1Min: 0,
                deadline: block.timestamp
            });

        (amount0, amount1) = nonfungiblePositionManager.decreaseLiquidity(params);

        //send liquidity back to owner
        _sendToOwner(tokenId, amount0, amount1);
    }


    /// @notice Increases liquidity in the current range
    /// @dev Pool must be initialized already to add liquidity
    /// @param tokenId The id of the erc721 token
    /// @param amount0 The amount to add of token0
    /// @param amount1 The amount to add of token1
    function increaseLiquidityCurrentRange(uint256 tokenId, uint256 amountAdd0, uint256 amountAdd1) external returns (
            uint128 liquidity,
            uint256 amount0,
            uint256 amount1,
            IUniswapV3Pool pool
        ) {
        

        AddLiquidityParams memory params = AddLiquidityParams({
            token0: deposits[tokenId].token0,
            token1: deposits[tokenId].token1,
            fee: poolFee,
            recipient: address(this),
            tickLower: deposits[tokenId].tickLower,
            tickUpper: deposits[tokenId].tickUpper,
            amount0Desired: amountAdd0,
            amount1Desired: amountAdd1,
            amount0Min: 0,
            amount1Min: 0
        });

        (liquidity, amount0, amount1, pool) = addLiquidity(params);

        
    }

    /// @notice Transfers funds to owner of NFT
    /// @param tokenId The id of the erc721
    /// @param amount0 The amount of token0
    /// @param amount1 The amount of token1
    function _sendToOwner(
        uint256 tokenId,
        uint256 amount0,
        uint256 amount1
    ) internal {
        // get owner of contract
        address owner = deposits[tokenId].owner;

        address token0 = deposits[tokenId].token0;
        address token1 = deposits[tokenId].token1;
        // send collected fees to owner
        TransferHelper.safeTransfer(token0, owner, amount0);
        TransferHelper.safeTransfer(token1, owner, amount1);
    }

    /// @notice Transfers the NFT to this contract
    /// @dev The transfer triggers `onERC721Received`
    /// @param tokenId The id of the erc721
    function despositNFT(uint256 tokenId) external {
<<<<<<< HEAD
        // must be the owner of the NFT
        require(msg.sender ==  deposits[tokenId].owner, "Not the owner");
=======
>>>>>>> 356cfd61
        // custody the NFT
        nonfungiblePositionManager.safeTransferFrom(msg.sender, address(this), tokenId);
    }

    /// @notice Transfers the NFT to the owner
    /// @param tokenId The id of the erc721
    function retrieveNFT(uint256 tokenId) external {
        // must be the owner of the NFT
        require(msg.sender == deposits[tokenId].owner, 'Not the owner');
        // transfer ownership to original owner
        nonfungiblePositionManager.safeTransferFrom(address(this), msg.sender, tokenId);
        //remove information related to tokenId
        delete deposits[tokenId];
    }
}<|MERGE_RESOLUTION|>--- conflicted
+++ resolved
@@ -10,13 +10,9 @@
 import '../interfaces/INonfungiblePositionManager.sol';
 import '../base/LiquidityManagement.sol';
 
-<<<<<<< HEAD
 contract LiquidityExamples is IERC721Receiver, LiquidityManagement {
 
 
-=======
-contract LiquidityExamples is IERC721Receiver {
->>>>>>> 356cfd61
     address public constant DAI = 0x6B175474E89094C44Da98b954EedeAC495271d0F;
     address public constant USDC = 0xA0b86991c6218b36c1d19D4a2e9Eb0cE3606eB48;
 
@@ -37,15 +33,11 @@
     /// @dev deposits[tokenId] => Deposit
     mapping(uint256 => Deposit) public deposits;
 
-<<<<<<< HEAD
     constructor (
         INonfungiblePositionManager _nonfungiblePositionManager,
         address _factory,
         address _WETH9
     ) PeripheryImmutableState(_factory, _WETH9) {
-=======
-    constructor(INonfungiblePositionManager _nonfungiblePositionManager) {
->>>>>>> 356cfd61
         nonfungiblePositionManager = _nonfungiblePositionManager;
     }
 
@@ -57,12 +49,7 @@
         bytes calldata data
     ) external override returns (bytes4) {
         // get position information
-<<<<<<< HEAD
         (, , address token0, address token1, , int24 tickLower, int24 tickUpper ,uint128 liquidity , , , , ) = nonfungiblePositionManager.positions(tokenId);
-=======
-        (, , address token0, address token1, , , , uint128 liquidity, , , , ) =
-            nonfungiblePositionManager.positions(tokenId);
->>>>>>> 356cfd61
 
         // set the owner and data for position
         deposits[tokenId] = Deposit({owner: msg.sender, liquidity: liquidity, token0: token0, token1: token1, tickLower: tickLower, tickUpper: tickUpper});
@@ -155,13 +142,9 @@
     /// @param tokenId The id of the erc721 token
     /// @return amount0 The amount received back in token0
     /// @return amount1 The amount returned back in token1
-<<<<<<< HEAD
     function decreaseLiquidityInHalf(uint256 tokenId) external returns (uint256 amount0, uint256 amount1){
         // caller must be the owner of the NFT
         require(msg.sender ==  deposits[tokenId].owner, "Not the owner");
-=======
-    function decreaseLiquidityInHalf(uint256 tokenId) external returns (uint256 amount0, uint256 amount1) {
->>>>>>> 356cfd61
         // get liquidity data for tokenId
         uint128 liquidity = deposits[tokenId].liquidity;
         uint128 halfLiquidity = liquidity / 2;
@@ -238,11 +221,8 @@
     /// @dev The transfer triggers `onERC721Received`
     /// @param tokenId The id of the erc721
     function despositNFT(uint256 tokenId) external {
-<<<<<<< HEAD
         // must be the owner of the NFT
         require(msg.sender ==  deposits[tokenId].owner, "Not the owner");
-=======
->>>>>>> 356cfd61
         // custody the NFT
         nonfungiblePositionManager.safeTransferFrom(msg.sender, address(this), tokenId);
     }
