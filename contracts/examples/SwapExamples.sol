// SPDX-License-Identifier: GPL-2.0-or-later
pragma solidity =0.7.6;
pragma abicoder v2;

import '../libraries/TransferHelper.sol';
import '../interfaces/ISwapRouter.sol';

contract SwapExamples {
    //// For the scope of these swap examples,
    //// we will detail the design considerations when using
    //// `exactInput`, `exactInputSingle`, `exactOutput`, and  `exactOutputSingle`.

    //// It should be noted that for the sake of these examples, we purposefully pass in the swap router instead of inherit the swap router for simplicity.
    //// More advanced example contracts will detail how to inherit the swap router safely.

    ISwapRouter public immutable swapRouter;

    //// This example swaps DAI/WETH9 for single path swaps and DAI/USDC/WETH9 for multi path swaps.

    address constant DAI = 0x6B175474E89094C44Da98b954EedeAC495271d0F;
    address constant WETH9 = 0xC02aaA39b223FE8D0A0e5C4F27eAD9083C756Cc2;
    address constant USDC = 0xA0b86991c6218b36c1d19D4a2e9Eb0cE3606eB48;

    //// For this example, we will set the pool fee to 0.3%.
    uint24 constant poolFee = 3000;

    constructor(ISwapRouter _swapRouter) {
        swapRouter = _swapRouter;
    }

    /// @notice swapInputSingle swaps DAI for WETH9 using the DAI/WETH9 0.3% pool by calling `exactInputSingle` in the swap router.
    /// @param amountIn The exact amount of DAI that will be swapped for WETH9.
    /// @return amountOut The amount of WETH9 received.
    function swapInputSingle(uint256 amountIn) external returns (uint256 amountOut) {
        //// Transfer the specified amount of DAI to this contract.
        TransferHelper.safeTransfer(DAI, address(this), amountIn);

        //// Approve the router to spend DAI.
        TransferHelper.safeApprove(DAI, address(swapRouter), amountIn);

        //// Naively set amountOutMinimum to 0. In production, use an oracle or other data source to choose a safer value for amountOutMinimum.
        //// We also set the sqrtPriceLimitx96 to be 0 to ensure we swap our exact input amount.
        ISwapRouter.ExactInputSingleParams memory params =
            ISwapRouter.ExactInputSingleParams({
                tokenIn: DAI,
                tokenOut: WETH9,
                fee: poolFee,
                recipient: address(this),
                deadline: block.timestamp + 200,
                amountIn: amountIn,
                amountOutMinimum: 0,
                sqrtPriceLimitX96: 0
            });

        //// The call to `exactInputSingle` executes the swap.
        amountOut = swapRouter.exactInputSingle(params);

        //// Transfer `amountOut` of WETH9 to msg.sender.
        TransferHelper.safeTransferFrom(WETH9, address(this), msg.sender, amountOut);
    }

<<<<<<< HEAD
    /// @notice swapOutputSingle performs an exact output swap. 
    /// This still swaps DAI for WETH9 using the DAI/WETH9 0.3% pool, but instead of specifying how much DAI to swap, we specify how much WETH9 we want to receive.
=======
    /// @notice swapOutputSingle performs an exact output swap.
    /// This still swaps DAI for WETH9 using the DAI/WETH9 0.03% pool, but instead of specifying how much DAI to swap, we specify how much WETH9 we want to receive.
>>>>>>> 2cc816b9
    /// @param amountOut The exact amount of WETH9 to receive from the swap.
    /// @param amountInMaximum The amount of DAI we are willing to spend to receive the specified amount of WETH9.
    /// @return amountIn The amount of DAI actually spent in the swap.
    function swapOutputSingle(uint256 amountOut, uint256 amountInMaximum) external returns (uint256 amountIn) {
        //// Transfer the specified amount of DAI to this contract.
        TransferHelper.safeTransfer(DAI, address(this), amountInMaximum);

        //// Approve the router to spend the specifed `amountInMaximum` of DAI.
        //// In production, you should choose the maximum amount to spend based on oracles or other data sources to acheive a better swap.
        TransferHelper.safeApprove(DAI, address(swapRouter), amountInMaximum);

        ISwapRouter.ExactOutputSingleParams memory params =
            ISwapRouter.ExactOutputSingleParams({
                tokenIn: DAI,
                tokenOut: WETH9,
                fee: poolFee,
                recipient: address(this),
                deadline: block.timestamp + 200,
                amountOut: amountOut,
                amountInMaximum: amountInMaximum,
                sqrtPriceLimitX96: 0
            });

        //// Executes the swap returning the amountIn needed to spend to receive the desired amountOut.
        amountIn = swapRouter.exactOutputSingle(params);

        //// For exact output swaps, the amountInMaximum may not have all been spent.
        //// If the actual amount spent (amountIn) is less than the specified maximum amount, we must refund the msg.sender and approve the swapRouter to spend 0.
        if (amountIn < amountInMaximum) {
            TransferHelper.safeApprove(DAI, address(swapRouter), 0);
            TransferHelper.safeTransfer(DAI, msg.sender, amountInMaximum - amountIn);
        }

        //// Transfer amountOut of WETH9 to msg.sender to complete swap of DAI to WETH9.
        TransferHelper.safeTransferFrom(WETH9, address(this), msg.sender, amountOut);
    }

    /// @notice swapInputMultiplePools will execute a swap from DAI to WETH9, but use multiple pools instead of a single pool. For this example, we will swap DAI to USDC then USDC to WETH9 to acheive our desired output.
    /// @param amountIn The amount of DAI to be swapped.
    /// @return amountOut The amount of WETH9 received after the swap.
    function swapInputMultiplePools(uint256 amountIn) external returns (uint256 amountOut) {
        //// Transfer `amountIn` of DAI to this contract.
        TransferHelper.safeTransfer(DAI, address(this), amountIn);

        //// Approve the router to spend DAI.
        TransferHelper.safeApprove(DAI, address(swapRouter), amountIn);

        //// Multiple pool swaps are encoded through bytes called a `path`. A path is a sequence of token addresses and poolFees that define the pools used in the swaps.
        //// The format for pool encoding is (tokenIn, fee, tokenOut/tokenIn, fee, tokenOut) where tokenIn/tokenOut parameter is the shared token across the pools.
<<<<<<< HEAD
        //// Since we are swapping DAI to USDC and then USDC to WETH9 the path encoding is (DAI, 0.3%, USDC, 0.3%, WETH9).
        ISwapRouter.ExactInputParams memory params = ISwapRouter.ExactInputParams({
            path: abi.encodePacked(DAI, poolFee, USDC, poolFee, WETH9),
            recipient: address(this),
            deadline: block.timestamp + 200,
            amountIn: amountIn,
            amountOutMinimum: 0

        });
        
=======
        //// Since we are swapping DAI to USDC and then USDC to WETH9 the path encoding is (DAI, 0.03%, USDC, 0.03%, WETH9).
        ISwapRouter.ExactInputParams memory params =
            ISwapRouter.ExactInputParams({
                path: abi.encodePacked(DAI, poolFee, USDC, poolFee, WETH9),
                recipient: address(this),
                deadline: block.timestamp + 200,
                amountIn: amountIn,
                amountOutMinimum: 0
            });

>>>>>>> 2cc816b9
        //// Executes the swap.
        amountOut = swapRouter.exactInput(params);

        //// Transfer `amountOut` of WETH9 to msg.sender.
        TransferHelper.safeTransferFrom(WETH9, address(this), msg.sender, amountOut);
    }

    /// @notice swapOutputMultiplePools is an exact output swap across multiple pools.
    /// For this example, we still want to swap DAI for WETH9 through a USDC pool but we specify the desired amountOut of WETH9. Notice how the path encoding is slightly different in for exact output swaps.
    /// @param amountOut The desired amount of WETH9.
    /// @param amountInMaximum The maximum amount of DAI willing to be swapped for the specified amountOut of WETH9.
    /// @return amountIn The amountIn of DAI actually spent to receive the desired amountOut.
    function swapOutputMultiplePools(uint256 amountOut, uint256 amountInMaximum) external returns (uint256 amountIn) {
        //// Transfer the specified `amountInMaximum` to this contract.
        TransferHelper.safeTransfer(DAI, address(this), amountInMaximum);
        //// Approve the router to spend  `amountInMaximum`.
        TransferHelper.safeApprove(DAI, address(swapRouter), amountInMaximum);

        //// The parameter path is encoded as (tokenOut, fee, tokenIn/tokenOut, fee, tokenIn)
        //// The tokenIn/tokenOut field is the shared token between the two pools used in the multiple pool swap. In this case USDC is the "shared" token.
        //// For an exactOutput swap, the first swap that occurs is the swap which returns the eventual desired token.
        //// In this case, our desired output token is WETH9 so that swap happpens first, and is encoded in the path accordingly.
        ISwapRouter.ExactOutputParams memory params =
            ISwapRouter.ExactOutputParams({
                path: abi.encodePacked(WETH9, poolFee, USDC, poolFee, DAI),
                recipient: address(this),
                deadline: block.timestamp + 200,
                amountOut: amountOut,
                amountInMaximum: amountInMaximum
            });

        //// Executes the swap, returning the amountIn actually spent.
        amountIn = swapRouter.exactOutput(params);

        //// If the swap did not require the full amountInMaximum to achieve the exact amountOut then we refund msg.sender and approve the router to spend 0.
        if (amountIn < amountInMaximum) {
            TransferHelper.safeApprove(DAI, address(swapRouter), 0);
            TransferHelper.safeTransferFrom(DAI, address(this), msg.sender, amountInMaximum - amountIn);
        }

        //// Send the desired amountOut of WETH9 to msg.sender.
        TransferHelper.safeTransferFrom(WETH9, address(this), msg.sender, amountOut);
    }
}<|MERGE_RESOLUTION|>--- conflicted
+++ resolved
@@ -59,13 +59,8 @@
         TransferHelper.safeTransferFrom(WETH9, address(this), msg.sender, amountOut);
     }
 
-<<<<<<< HEAD
     /// @notice swapOutputSingle performs an exact output swap. 
     /// This still swaps DAI for WETH9 using the DAI/WETH9 0.3% pool, but instead of specifying how much DAI to swap, we specify how much WETH9 we want to receive.
-=======
-    /// @notice swapOutputSingle performs an exact output swap.
-    /// This still swaps DAI for WETH9 using the DAI/WETH9 0.03% pool, but instead of specifying how much DAI to swap, we specify how much WETH9 we want to receive.
->>>>>>> 2cc816b9
     /// @param amountOut The exact amount of WETH9 to receive from the swap.
     /// @param amountInMaximum The amount of DAI we are willing to spend to receive the specified amount of WETH9.
     /// @return amountIn The amount of DAI actually spent in the swap.
@@ -115,7 +110,6 @@
 
         //// Multiple pool swaps are encoded through bytes called a `path`. A path is a sequence of token addresses and poolFees that define the pools used in the swaps.
         //// The format for pool encoding is (tokenIn, fee, tokenOut/tokenIn, fee, tokenOut) where tokenIn/tokenOut parameter is the shared token across the pools.
-<<<<<<< HEAD
         //// Since we are swapping DAI to USDC and then USDC to WETH9 the path encoding is (DAI, 0.3%, USDC, 0.3%, WETH9).
         ISwapRouter.ExactInputParams memory params = ISwapRouter.ExactInputParams({
             path: abi.encodePacked(DAI, poolFee, USDC, poolFee, WETH9),
@@ -126,18 +120,6 @@
 
         });
         
-=======
-        //// Since we are swapping DAI to USDC and then USDC to WETH9 the path encoding is (DAI, 0.03%, USDC, 0.03%, WETH9).
-        ISwapRouter.ExactInputParams memory params =
-            ISwapRouter.ExactInputParams({
-                path: abi.encodePacked(DAI, poolFee, USDC, poolFee, WETH9),
-                recipient: address(this),
-                deadline: block.timestamp + 200,
-                amountIn: amountIn,
-                amountOutMinimum: 0
-            });
-
->>>>>>> 2cc816b9
         //// Executes the swap.
         amountOut = swapRouter.exactInput(params);
 
