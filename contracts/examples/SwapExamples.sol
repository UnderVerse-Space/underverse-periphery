--- conflicted
+++ resolved
@@ -6,13 +6,8 @@
 import '../interfaces/ISwapRouter.sol';
 
 contract SwapExamples {
-<<<<<<< HEAD
     //// For the scope of these swap examples, 
     //// we will detail the design considerations when using 
-=======
-    //// For the scope of these swap examples,
-    //// we will detail design considerations when using
->>>>>>> 8fae2030
     //// `exactInput`, `exactInputSingle`, `exactOutput`, and  `exactOutputSingle`.
 
     //// It should be noted that for the sake of these examples, we purposefully pass in the swap router instead of inherit the swap router for simplicity.
@@ -26,7 +21,6 @@
     address constant WETH9 = 0xC02aaA39b223FE8D0A0e5C4F27eAD9083C756Cc2;
     address constant USDC = 0xA0b86991c6218b36c1d19D4a2e9Eb0cE3606eB48;
 
-<<<<<<< HEAD
     //// For this example, we will set the pool fee to 0.03%.
     uint24 constant poolFee = 3000;
 
@@ -43,21 +37,11 @@
     function swapInputSingle(uint256 amountIn) external returns(uint256 amountOut) {
 
         //// Transfer the specified amount of DAI to this contract.
-=======
-    constructor(ISwapRouter _swapRouter) {
-        swapRouter = _swapRouter;
-    }
-
-    //// basic wrapper for calling exactInputSingle swap function
-    function swapInputSingle(uint256 amountIn) external returns (uint256 amountOut) {
-        //// Transfer funds to the contract
->>>>>>> 8fae2030
         TransferHelper.safeTransfer(DAI, address(this), amountIn);
 
         //// Approve the router to spend DAI.
         TransferHelper.safeApprove(DAI, address(swapRouter), amountIn);
 
-<<<<<<< HEAD
         //// Naively set amountOutMinimum to 0. In production, use an oracle or other data source to choose a safer value for amountOutMinimum.
         //// We also set the sqrtPriceLimitx96 to be 0 to ensure we swap our exact input amount.
         ISwapRouter.ExactInputSingleParams memory params = ISwapRouter.ExactInputSingleParams({
@@ -86,32 +70,12 @@
     function swapOutputSingle(uint256 amountOut, uint256 amountInMaximum) external returns(uint256 amountIn) {
         
         //// Transfer the specified amount of DAI to this contract.
-=======
-        amountOut = swapRouter.exactInputSingle(
-            ISwapRouter.ExactInputSingleParams({
-                tokenIn: DAI,
-                tokenOut: WETH9,
-                fee: 3000,
-                recipient: address(this),
-                deadline: block.timestamp + 200,
-                amountIn: amountIn,
-                amountOutMinimum: 0,
-                sqrtPriceLimitX96: 0
-            })
-        );
-        //// trivially set amountOutMinimum to 0. In production, use an oracle or other data source to choose a safer value for amountOutMinimum
-        //// set sqrtPriceLimitX96 to 0, see `exactInputInternal`
-    }
-
-    function swapOutputSingle(uint256 amountOut, uint256 amountInMaximum) external returns (uint256 amountIn) {
->>>>>>> 8fae2030
         TransferHelper.safeTransfer(DAI, address(this), amountInMaximum);
 
         //// Approve the router to spend the specifed `amountInMaximum` of DAI.
         //// In production, you should choose the maximum amount to spend based on oracles or other data sources to acheive a better swap.
         TransferHelper.safeApprove(DAI, address(swapRouter), amountInMaximum);
 
-<<<<<<< HEAD
         ISwapRouter.ExactOutputSingleParams memory params = ISwapRouter.ExactOutputSingleParams({
             tokenIn:DAI,
             tokenOut:WETH9,
@@ -129,29 +93,10 @@
         
         //// For exact output swaps, the amountInMaximum may not have all been spent. 
         //// If the actual amount spent (amountIn) is less than the specified maximum amount, we must refund the msg.sender and approve the swapRouter to spend 0.
-=======
-        amountIn = swapRouter.exactOutputSingle(
-            ISwapRouter.ExactOutputSingleParams({
-                tokenIn: DAI,
-                tokenOut: WETH9,
-                fee: 3000,
-                recipient: address(this),
-                deadline: block.timestamp + 200,
-                amountOut: amountOut,
-                amountInMaximum: amountInMaximum,
-                sqrtPriceLimitX96: 0
-            })
-        );
-
-        //// naively amountInMaximum can be type(uint256).max but using a data source/oracle is advised to choosing a better amountInMaximum
-
-        //// flush remaining dai held by contract
->>>>>>> 8fae2030
         if (amountIn < amountInMaximum) {
             TransferHelper.safeApprove(DAI, address(swapRouter), 0);
             TransferHelper.safeTransfer(DAI, msg.sender, amountInMaximum - amountIn);
         }
-<<<<<<< HEAD
 
         //// Transfer amountOut of WETH9 to msg.sender to complete swap of DAI to WETH9.
         TransferHelper.safeTransferFrom(WETH9, address(this), msg.sender, amountOut);
@@ -224,7 +169,5 @@
         //// Send the desired amountOut of WETH9 to msg.sender.
         TransferHelper.safeTransferFrom(WETH9, address(this), msg.sender, amountOut);
 
-=======
->>>>>>> 8fae2030
     }
 }